defmodule Bandit do
  @external_resource Path.join([__DIR__, "../README.md"])

  @moduledoc """
  Bandit is an HTTP server for Plug and WebSock apps.

  As an HTTP server, Bandit's primary goal is to act as 'glue' between client connections managed
  by [Thousand Island](https://github.com/mtrudel/thousand_island) and application code defined
  via the [Plug](https://github.com/elixir-plug/plug) and/or
  [WebSock](https://github.com/phoenixframework/websock) APIs. As such there really isn't a whole lot of
  user-visible surface area to Bandit, and as a consequence the API documentation presented here
  is somewhat sparse. This is by design! Bandit is intended to 'just work' in almost all cases;
  the only thought users typically have to put into Bandit comes in the choice of which options (if
  any) they would like to change when starting a Bandit server. The sparseness of the Bandit API
  should not be taken as an indicator of the comprehensiveness or robustness of the project.

  #{@external_resource |> File.read!() |> String.split("<!-- MDOC -->") |> Enum.fetch!(1)}
  """

  @typedoc """
  Possible top-level options to configure a Bandit server

  * `plug`: The Plug to use to handle connections. Can be specified as `MyPlug` or `{MyPlug, plug_opts}`
  * `scheme`: One of `:http` or `:https`. If `:https` is specified, you will also need to specify
    valid `certfile` and `keyfile` values (or an equivalent value within
    `thousand_island_options.transport_options`). Defaults to `:http`
  * `port`: The TCP port to listen on. This option is offered as a convenience and actually sets
    the option of the same name within `thousand_island_options`. If a string value is passed, it
    will be parsed as an integer. Defaults to 4000 if `scheme` is `:http`, and 4040 if `scheme` is
    `:https`
  * `ip`:  The interface(s) to listen on. This option is offered as a convenience and actually sets the
    option of the same name within `thousand_island_options.transport_options`. Can be specified as:
      * `{1, 2, 3, 4}` for IPv4 addresses
      * `{1, 2, 3, 4, 5, 6, 7, 8}` for IPv6 addresses
      * `:loopback` for local loopback (ie: `127.0.0.1`)
      * `:any` for all interfaces (ie: `0.0.0.0`)
      * `{:local, "/path/to/socket"}` for a Unix domain socket. If this option is used, the `port`
        option *must* be set to `0`
  * `keyfile`: The path to a file containing the SSL key to use for this server. This option is
    offered as a convenience and actually sets the option of the same name within
    `thousand_island_options.transport_options`. If a relative path is used here, you will also
    need to set the `otp_app` parameter and ensure that the named file is part of your application
    build
  * `certfile`: The path to a file containing the SSL certificate to use for this server. This option is
    offered as a convenience and actually sets the option of the same name within
    `thousand_island_options.transport_options`. If a relative path is used here, you will also
    need to set the `otp_app` parameter and ensure that the named file is part of your application
    build
  * `otp_app`: Provided as a convenience when using relative paths for `keyfile` and `certfile`
  * `cipher_suite`: Used to define a pre-selected set of ciphers, as described by
    `Plug.SSL.configure/1`. Optional, can be either `:strong` or `:compatible`
  * `display_plug`: The plug to use when describing the connection in logs. Useful for situations
    such as Phoenix code reloading where you have a 'wrapper' plug but wish to refer to the
    connection by the endpoint name
  * `startup_log`: The log level at which Bandit should log startup info.
    Defaults to `:info` log level, can be set to false to disable it
  * `thousand_island_options`: A list of options to pass to Thousand Island. Bandit sets some
    default values in this list based on your top-level configuration; these values will be
    overridden by values appearing here. A complete list can be found at
    `t:ThousandIsland.options/0`
  * `http_1_options`: A list of options to configure Bandit's HTTP/1 stack. A complete list can
    be found at `t:http_1_options/0`
  * `http_2_options`: A list of options to configure Bandit's HTTP/2 stack. A complete list can
    be found at `t:http_2_options/0`
  * `websocket_options`: A list of options to configure Bandit's WebSocket stack. A complete list can
    be found at `t:websocket_options/0`
  """
  @type options :: [
          plug: module() | {module(), Plug.opts()},
          scheme: :http | :https,
          port: :inet.port_number(),
          ip: :inet.socket_address(),
          keyfile: binary(),
          certfile: binary(),
          otp_app: Application.app(),
          cipher_suite: :strong | :compatible,
          display_plug: module(),
          startup_log: Logger.level() | false,
          thousand_island_options: ThousandIsland.options(),
          http_1_options: http_1_options(),
          http_2_options: http_2_options(),
          websocket_options: websocket_options()
        ]

  @typedoc """
  Options to configure the HTTP/1 stack in Bandit

  * `enabled`: Whether or not to serve HTTP/1 requests. Defaults to true
  * `max_request_line_length`: The maximum permitted length of the request line
    (expressed as the number of bytes on the wire) in an HTTP/1.1 request. Defaults to 10_000 bytes
  * `max_header_length`: The maximum permitted length of any single header (combined
    key & value, expressed as the number of bytes on the wire) in an HTTP/1.1 request. Defaults to 10_000 bytes
  * `max_header_count`: The maximum permitted number of headers in an HTTP/1.1 request.
    Defaults to 50 headers
  * `max_requests`: The maximum number of requests to serve in a single
    HTTP/1.1 connection before closing the connection. Defaults to 0 (no limit)
  * `log_unknown_messages`: Whether or not to log unknown messages sent to the handler process.
    Defaults to `false`
  * `compress`: Whether or not to attempt compression of responses via content-encoding
    negotiation as described in
    [RFC9110§8.4](https://www.rfc-editor.org/rfc/rfc9110.html#section-8.4). Defaults to true
  * `deflate_options`: A keyword list of options to set on the deflate library. A complete list can
    be found at `t:deflate_options/0`
  """
  @type http_1_options :: [
          enabled: boolean(),
          max_request_line_length: pos_integer(),
          max_header_length: pos_integer(),
          max_header_count: pos_integer(),
          max_requests: pos_integer(),
          log_unknown_messages: boolean(),
          compress: boolean(),
          deflate_opions: deflate_options()
        ]

  @typedoc """
  Options to configure the HTTP/2 stack in Bandit

  * `enabled`: Whether or not to serve HTTP/2 requests. Defaults to true
  * `max_header_block_size`: The maximum permitted length of a field block of an HTTP/2 request
    (expressed as the number of compressed bytes). Includes any concatenated block fragments from
    continuation frames. Defaults to 50_000 bytes
  * `max_requests`: The maximum number of requests to serve in a single
    HTTP/2 connection before closing the connection. Defaults to 0 (no limit)
  * `default_local_settings`: Options to override the default values for local HTTP/2
    settings. Values provided here will override the defaults specified in RFC9113§6.5.2
  * `compress`: Whether or not to attempt compression of responses via content-encoding
    negotiation as described in
    [RFC9110§8.4](https://www.rfc-editor.org/rfc/rfc9110.html#section-8.4). Defaults to true
  * `deflate_options`: A keyword list of options to set on the deflate library. A complete list can
    be found at `t:deflate_options/0`
  """
  @type http_2_options :: [
          enabled: boolean(),
          max_header_block_size: pos_integer(),
          max_requests: pos_integer(),
          default_local_settings: Bandit.HTTP2.Settings.t(),
          compress: boolean(),
          deflate_options: deflate_options()
        ]

  @typedoc """
  Options to configure the WebSocket stack in Bandit

  * `enabled`: Whether or not to serve WebSocket upgrade requests. Defaults to true
  * `max_frame_size`: The maximum size of a single WebSocket frame (expressed as
    a number of bytes on the wire). Defaults to 0 (no limit)
  * `validate_text_frames`: Whether or not to validate text frames as being UTF-8. Strictly
    speaking this is required per RFC6455§5.6, however it can be an expensive operation and one
    that may be safely skipped in some situations. Defaults to true
  * `compress`: Whether or not to allow per-message deflate compression globally. Note that
    upgrade requests still need to set the `compress: true` option in `connection_opts` on
    a per-upgrade basis for compression to be negotiated (see 'WebSocket Support' section below
    for details). Defaults to `true`
  """
  @type websocket_options :: [
          enabled: boolean(),
          max_frame_size: pos_integer(),
          validate_text_frames: boolean(),
          compress: boolean()
        ]

  @typedoc """
  Options to configure the deflate library used for HTTP compression
  """
  @type deflate_options :: [
          level: :zlib.zlevel(),
          window_bits: :zlib.zwindowbits(),
          memory_level: :zlib.zmemlevel(),
          strategy: :zlib.zstrategy()
        ]

  @typep scheme :: :http | :https

  require Logger

  @doc false
  @spec child_spec(options()) :: Supervisor.child_spec()
  def child_spec(arg) do
    %{
      id: {__MODULE__, make_ref()},
      start: {__MODULE__, :start_link, [arg]},
      type: :supervisor,
      restart: :permanent
    }
  end

  @top_level_keys ~w(plug scheme port ip keyfile certfile otp_app cipher_suite display_plug startup_log thousand_island_options http_1_options http_2_options websocket_options)a
<<<<<<< HEAD
  @http_1_keys ~w(enabled max_request_line_length max_header_length max_header_count max_requests compress deflate_options)a
  @http_2_keys ~w(enabled max_header_block_size max_requests default_local_settings compress deflate_options)a
=======
  @http_1_keys ~w(enabled max_request_line_length max_header_length max_header_count max_requests log_unknown_messages compress deflate_options)a
  @http_2_keys ~w(enabled max_header_key_length max_header_value_length max_header_count max_requests default_local_settings compress deflate_options)a
>>>>>>> a1923160
  @websocket_keys ~w(enabled max_frame_size validate_text_frames compress)a
  @thousand_island_keys ThousandIsland.ServerConfig.__struct__()
                        |> Map.from_struct()
                        |> Map.keys()

  @doc """
  Starts a Bandit server using the provided arguments. See `t:options/0` for specific options to
  pass to this function.
  """
  @spec start_link(options()) :: Supervisor.on_start()
  def start_link(arg) do
    arg = validate_options(arg, @top_level_keys, "top level")

    thousand_island_options =
      Keyword.get(arg, :thousand_island_options, [])
      |> validate_options(@thousand_island_keys, :thousand_island_options)

    http_1_options =
      Keyword.get(arg, :http_1_options, [])
      |> validate_options(@http_1_keys, :http_1_options)

    http_2_options =
      Keyword.get(arg, :http_2_options, [])
      |> validate_options(@http_2_keys, :http_2_options)

    websocket_options =
      Keyword.get(arg, :websocket_options, [])
      |> validate_options(@websocket_keys, :websocket_options)

    {plug_mod, _} = plug = plug(arg)
    display_plug = Keyword.get(arg, :display_plug, plug_mod)
    startup_log = Keyword.get(arg, :startup_log, :info)

    {http_1_enabled, http_1_options} = Keyword.pop(http_1_options, :enabled, true)
    {http_2_enabled, http_2_options} = Keyword.pop(http_2_options, :enabled, true)
    {websocket_enabled, websocket_options} = Keyword.pop(websocket_options, :enabled, true)

    handler_options = %{
      plug: plug,
      handler_module: Bandit.InitialHandler,
      opts: %{http_1: http_1_options, http_2: http_2_options, websocket: websocket_options},
      http_1_enabled: http_1_enabled,
      http_2_enabled: http_2_enabled,
      websocket_enabled: websocket_enabled
    }

    scheme = Keyword.get(arg, :scheme, :http)

    {transport_module, transport_options, default_port} =
      case scheme do
        :http ->
          transport_options =
            Keyword.take(arg, [:ip])
            |> then(&(Keyword.get(thousand_island_options, :transport_options, []) ++ &1))

          {ThousandIsland.Transports.TCP, transport_options, 4000}

        :https ->
          supported_protocols =
            if(http_2_enabled, do: ["h2"], else: []) ++
              if http_1_enabled, do: ["http/1.1"], else: []

          transport_options =
            Keyword.take(arg, [:ip, :keyfile, :certfile, :otp_app, :cipher_suite])
            |> Keyword.merge(alpn_preferred_protocols: supported_protocols)
            |> then(&(Keyword.get(thousand_island_options, :transport_options, []) ++ &1))
            |> Plug.SSL.configure()
            |> case do
              {:ok, options} -> options
              {:error, message} -> raise "Plug.SSL.configure/1 encountered error: #{message}"
            end
            |> Enum.reject(&(is_tuple(&1) and elem(&1, 0) == :otp_app))

          {ThousandIsland.Transports.SSL, transport_options, 4040}
      end

    port = Keyword.get(arg, :port, default_port) |> parse_as_number()

    thousand_island_options
    |> Keyword.put_new(:port, port)
    |> Keyword.put_new(:transport_module, transport_module)
    |> Keyword.put(:transport_options, transport_options)
    |> Keyword.put_new(:handler_module, Bandit.DelegatingHandler)
    |> Keyword.put_new(:handler_options, handler_options)
    |> ThousandIsland.start_link()
    |> case do
      {:ok, pid} ->
        startup_log && Logger.log(startup_log, info(scheme, display_plug, pid))
        {:ok, pid}

      {:error, {:shutdown, {:failed_to_start_child, :listener, :eaddrinuse}}} = error ->
        Logger.error([info(scheme, display_plug, nil), " failed, port already in use"])
        error

      {:error, _} = error ->
        error
    end
  end

  @spec validate_options(Keyword.t(), [atom(), ...], String.t() | atom()) ::
          Keyword.t() | no_return()
  defp validate_options(options, valid_values, name) do
    case Keyword.split(options, valid_values) do
      {options, []} ->
        options

      {_, illegal_options} ->
        raise "Unsupported key(s) in #{name} config: #{inspect(Keyword.keys(illegal_options))}"
    end
  end

  @spec plug(options()) :: {module(), Plug.opts()}
  defp plug(arg) do
    arg
    |> Keyword.get(:plug)
    |> case do
      nil -> raise "A value is required for :plug"
      {plug_fn, plug_options} when is_function(plug_fn, 2) -> {plug_fn, plug_options}
      plug_fn when is_function(plug_fn) -> {plug_fn, []}
      {plug, plug_options} when is_atom(plug) -> validate_plug(plug, plug_options)
      plug when is_atom(plug) -> validate_plug(plug, [])
      other -> raise "Invalid value for plug: #{inspect(other)}"
    end
  end

  defp validate_plug(plug, plug_options) do
    Code.ensure_loaded!(plug)
    if !function_exported?(plug, :init, 1), do: raise("plug module does not define init/1")
    if !function_exported?(plug, :call, 2), do: raise("plug module does not define call/2")

    {plug, plug.init(plug_options)}
  end

  @spec parse_as_number(binary() | integer()) :: integer()
  defp parse_as_number(value) when is_binary(value), do: String.to_integer(value)
  defp parse_as_number(value) when is_integer(value), do: value

  @spec info(scheme(), module(), nil | pid()) :: String.t()
  defp info(scheme, plug, pid) do
    server_vsn = Application.spec(:bandit)[:vsn]
    "Running #{inspect(plug)} with Bandit #{server_vsn} at #{bound_address(scheme, pid)}"
  end

  @spec bound_address(scheme(), nil | pid()) :: String.t() | scheme()
  defp bound_address(scheme, nil), do: scheme

  defp bound_address(scheme, pid) do
    {:ok, {address, port}} = ThousandIsland.listener_info(pid)

    case address do
      :local -> "#{_unix_path = port} (#{scheme}+unix)"
      :undefined -> "#{inspect(port)} (#{scheme}+undefined)"
      :unspec -> "unspec (#{scheme})"
      address -> "#{:inet.ntoa(address)}:#{port} (#{scheme})"
    end
  end
end<|MERGE_RESOLUTION|>--- conflicted
+++ resolved
@@ -186,13 +186,8 @@
   end
 
   @top_level_keys ~w(plug scheme port ip keyfile certfile otp_app cipher_suite display_plug startup_log thousand_island_options http_1_options http_2_options websocket_options)a
-<<<<<<< HEAD
-  @http_1_keys ~w(enabled max_request_line_length max_header_length max_header_count max_requests compress deflate_options)a
+  @http_1_keys ~w(enabled max_request_line_length max_header_length max_header_count max_requests log_unknown_messages compress deflate_options)a
   @http_2_keys ~w(enabled max_header_block_size max_requests default_local_settings compress deflate_options)a
-=======
-  @http_1_keys ~w(enabled max_request_line_length max_header_length max_header_count max_requests log_unknown_messages compress deflate_options)a
-  @http_2_keys ~w(enabled max_header_key_length max_header_value_length max_header_count max_requests default_local_settings compress deflate_options)a
->>>>>>> a1923160
   @websocket_keys ~w(enabled max_frame_size validate_text_frames compress)a
   @thousand_island_keys ThousandIsland.ServerConfig.__struct__()
                         |> Map.from_struct()
