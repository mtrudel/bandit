--- conflicted
+++ resolved
@@ -237,13 +237,8 @@
   @top_level_keys ~w(plug scheme port ip keyfile certfile otp_app cipher_suite display_plug startup_log thousand_island_options http_options http_1_options http_2_options websocket_options)a
   @http_keys ~w(compress deflate_options log_exceptions_with_status_codes log_protocol_errors log_client_closures)a
   @http_1_keys ~w(enabled max_request_line_length max_header_length max_header_count max_requests clear_process_dict gc_every_n_keepalive_requests log_unknown_messages)a
-<<<<<<< HEAD
-  @http_2_keys ~w(enabled max_header_block_size max_requests default_local_settings)a
+  @http_2_keys ~w(enabled max_header_block_size max_requests max_reset_stream_rate default_local_settings)a
   @websocket_keys ~w(enabled max_frame_size validate_text_frames compress deflate_options primitive_ops_module)a
-=======
-  @http_2_keys ~w(enabled max_header_block_size max_requests max_reset_stream_rate default_local_settings)a
-  @websocket_keys ~w(enabled max_frame_size validate_text_frames compress primitive_ops_module)a
->>>>>>> cc2a3f12
   @thousand_island_keys ThousandIsland.ServerConfig.__struct__()
                         |> Map.from_struct()
                         |> Map.keys()
