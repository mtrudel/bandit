defmodule Bandit.Pipeline do
  @moduledoc false
  # Provides a common pipeline for HTTP/1.1 and h2 adapters, factoring together shared
  # functionality relating to `Plug.Conn` management

  @type plug_def :: {module(), Plug.opts()}
  @type transport_info ::
          {secure? :: boolean(), local_info :: ThousandIsland.Transport.socket_info(),
           peer_info :: ThousandIsland.Transport.socket_info(),
           peer_cert :: :public_key.der_encoded() | nil,
           telemetry_span :: ThousandIsland.Telemetry.t()}
  @type request_target ::
          {scheme(), nil | Plug.Conn.host(), nil | Plug.Conn.port_number(), path()}
  @type scheme :: String.t() | nil
  @type path :: String.t() | :*

  @spec run(
          Plug.Conn.adapter(),
          transport_info(),
          Plug.Conn.method(),
          request_target(),
          Plug.Conn.headers(),
          plug_def()
        ) :: {:ok, Plug.Conn.t()} | {:ok, :websocket, Plug.Conn.t(), tuple()} | {:error, term()}
  def run(req, transport_info, method, request_target, headers, plug) do
    with {:ok, conn} <- build_conn(req, transport_info, method, request_target, headers),
         conn <- call_plug(conn, plug),
         {:ok, :no_upgrade} <- maybe_upgrade(conn) do
      {:ok, commit_response(conn)}
    end
  end

  @spec build_conn(
          Plug.Conn.adapter(),
          transport_info(),
          Plug.Conn.method(),
          request_target(),
          Plug.Conn.headers()
        ) :: {:ok, Plug.Conn.t()} | {:error, String.t()}
  defp build_conn({mod, req}, transport_info, method, request_target, headers) do
    with {:ok, scheme} <- determine_scheme(transport_info, request_target),
         version <- mod.get_http_protocol(req),
         {:ok, host, port} <-
           determine_host_and_port(transport_info, version, request_target, headers),
         {path, query} <- determine_path_and_query(request_target) do
      uri = %URI{scheme: scheme, host: host, port: port, path: path, query: query}
      {_secure?, _local_info, {remote_ip, _port}, _peer_cert, _telemetry_span} = transport_info
      {:ok, Plug.Conn.Adapter.conn({mod, req}, method, uri, remote_ip, headers)}
    end
  end

  @spec determine_scheme(transport_info(), request_target()) ::
          {:ok, String.t()} | {:error, String.t()}
  defp determine_scheme(
         {secure?, _local_info, _remote_info, _peer_cert, _telemetry_span},
         {scheme, _, _, _}
       ) do
    case {scheme, secure?} do
      {nil, true} -> {:ok, "https"}
      {nil, false} -> {:ok, "http"}
      {scheme, _} -> {:ok, scheme}
    end
  end

  @spec determine_host_and_port(
          transport_info(),
          version :: atom(),
          request_target(),
          Plug.Conn.headers()
        ) ::
          {:ok, Plug.Conn.host(), Plug.Conn.port_number()} | {:error, String.t()}
<<<<<<< HEAD
  defp determine_host_and_port(
         {_secure?, {_ip, local_port}, _remote_info, _peer_cert, _telemetry_span},
         version,
         {_, nil, nil, _},
         headers
       ) do
=======
  defp determine_host_and_port({_, local_info, _, _}, version, {_, nil, nil, _}, headers) do
>>>>>>> 5c4a62d3
    with host_header when is_binary(host_header) <- Bandit.Headers.get_header(headers, "host"),
         {:ok, host, port} <- Bandit.Headers.parse_hostlike_header(host_header) do
      {:ok, host, port || determine_local_port(local_info)}
    else
      nil ->
        case version do
          :"HTTP/1.0" -> {:ok, "", determine_local_port(local_info)}
          _ -> {:error, "No host header"}
        end

      error ->
        error
    end
  end

  defp determine_host_and_port(
         {_secure?, {_ip, local_port}, _remote_info, _peer_cert, _telemetry_span},
         _version,
         {_, host, port, _},
         _headers
       ),
       do: {:ok, to_string(host), port || local_port}

  @spec determine_local_port(ThousandIsland.Transport.socket_info()) :: integer()
  defp determine_local_port(local_info) do
    case local_info do
      {:local, _} -> 0
      {:unspec, _} -> 0
      {:undefined, _} -> 0
      {_ip, port} -> port
    end
  end

  @spec determine_path_and_query(request_target()) :: {String.t(), nil | String.t()}
  defp determine_path_and_query({_, _, _, :*}), do: {"*", nil}
  defp determine_path_and_query({_, _, _, path}), do: split_path(path)

  @spec split_path(String.t()) :: {String.t(), nil | String.t()}
  defp split_path(path) do
    path
    |> to_string()
    |> :binary.split("#")
    |> hd()
    |> :binary.split("?")
    |> case do
      [path, query] -> {path, query}
      [path] -> {path, nil}
    end
  end

  @spec call_plug(Plug.Conn.t(), plug_def()) :: Plug.Conn.t() | no_return()
  defp call_plug(%Plug.Conn{} = conn, {plug, plug_opts}) do
    case plug.call(conn, plug_opts) do
      %Plug.Conn{} = conn -> conn
      other -> raise("Expected #{plug}.call/2 to return %Plug.Conn{} but got: #{inspect(other)}")
    end
  end

  @spec maybe_upgrade(Plug.Conn.t()) ::
          {:ok, :no_upgrade} | {:ok, :websocket, Plug.Conn.t(), tuple()} | {:error, any()}
  defp maybe_upgrade(
         %Plug.Conn{
           state: :upgraded,
           adapter:
             {_,
              %{upgrade: {:websocket, {websock, websock_opts, connection_opts}, websocket_opts}}}
         } = conn
       ) do
    # We can safely unset the state, since we match on :upgraded above
    case Bandit.WebSocket.Handshake.handshake(
           %{conn | state: :unset},
           connection_opts,
           websocket_opts
         ) do
      {:ok, conn, connection_opts} ->
        {:ok, :websocket, conn, {websock, websock_opts, connection_opts}}

      {:error, reason} ->
        _ = %{conn | state: :unset} |> Plug.Conn.send_resp(400, reason)
        {:error, reason}
    end
  end

  defp maybe_upgrade(_conn), do: {:ok, :no_upgrade}

  @spec commit_response(Plug.Conn.t()) :: Plug.Conn.t() | no_return()
  defp commit_response(conn) do
    case conn do
      %Plug.Conn{state: :unset} ->
        raise(Plug.Conn.NotSentError)

      %Plug.Conn{state: :set} ->
        Plug.Conn.send_resp(conn)

      %Plug.Conn{state: :chunked, adapter: {mod, req}} ->
        mod.chunk(req, "")
        conn

      %Plug.Conn{} ->
        conn
    end
  end
end<|MERGE_RESOLUTION|>--- conflicted
+++ resolved
@@ -69,16 +69,7 @@
           Plug.Conn.headers()
         ) ::
           {:ok, Plug.Conn.host(), Plug.Conn.port_number()} | {:error, String.t()}
-<<<<<<< HEAD
-  defp determine_host_and_port(
-         {_secure?, {_ip, local_port}, _remote_info, _peer_cert, _telemetry_span},
-         version,
-         {_, nil, nil, _},
-         headers
-       ) do
-=======
   defp determine_host_and_port({_, local_info, _, _}, version, {_, nil, nil, _}, headers) do
->>>>>>> 5c4a62d3
     with host_header when is_binary(host_header) <- Bandit.Headers.get_header(headers, "host"),
          {:ok, host, port} <- Bandit.Headers.parse_hostlike_header(host_header) do
       {:ok, host, port || determine_local_port(local_info)}
