defmodule Bandit.HTTP1.Adapter do
  @moduledoc false

  @type state :: :new | :headers_read | :no_body | :body_read | :sent | :chunking_out

  @behaviour Plug.Conn.Adapter

  defstruct state: :new,
            socket: nil,
            peer: nil,
            buffer: <<>>,
            body_remaining: nil,
            body_encoding: nil,
            version: nil,
            keepalive: false,
            content_encoding: nil,
            upgrade: nil,
            metrics: %{},
            websocket_enabled: false,
            opts: []

  @typedoc "A struct for backing a Plug.Conn.Adapter"
  @type t :: %__MODULE__{
          state: state(),
          socket: ThousandIsland.Socket.t(),
          peer: Plug.Conn.Adapter.peer_data(),
          buffer: binary(),
          body_remaining: nil | integer(),
          body_encoding: nil | binary(),
          version: nil | :"HTTP/1.1" | :"HTTP/1.0",
          keepalive: boolean(),
          content_encoding: String.t(),
          upgrade: nil | {:websocket, opts :: keyword(), websocket_opts :: keyword()},
          metrics: %{},
          websocket_enabled: boolean(),
          opts: %{
            required(:http_1) => Bandit.http_1_options(),
            required(:websocket) => Bandit.websocket_options()
          }
        }

  ################
  # Header Reading
  ################

  def read_headers(req) do
    with {:ok, headers, method, request_target, %__MODULE__{} = req} <- do_read_headers(req),
         {:ok, body_size} <- Bandit.Headers.get_content_length(headers) do
      body_encoding = Bandit.Headers.get_header(headers, "transfer-encoding")

      content_encoding =
        Bandit.Compression.negotiate_content_encoding(
          Bandit.Headers.get_header(headers, "accept-encoding"),
          Keyword.get(req.opts.http_1, :compress, true)
        )

      connection = Bandit.Headers.get_header(headers, "connection")
      keepalive = should_keepalive?(req.version, connection)
      req = %{req | content_encoding: content_encoding, keepalive: keepalive}

      case {body_size, body_encoding} do
        {nil, nil} ->
          {:ok, headers, method, request_target, %{req | state: :no_body}}

        {body_size, nil} ->
          body_remaining = body_size - byte_size(req.buffer)

          {:ok, headers, method, request_target,
           %{req | state: :headers_read, body_remaining: body_remaining}}

        {nil, body_encoding} ->
          {:ok, headers, method, request_target,
           %{req | state: :headers_read, body_encoding: body_encoding}}

        {_content_length, _body_encoding} ->
          {:error,
           "request cannot contain 'content-length' and 'transfer-encoding' (RFC9112§6.3.3)"}
      end
    end
  end

  @dialyzer {:no_improper_lists, do_read_headers: 5}
  defp do_read_headers(
         req,
         type \\ :http_bin,
         headers \\ [],
         method \\ nil,
         request_target \\ nil
       ) do
    # Figure out how to limit this read based on if we're reading request line or headers
    packet_size =
      case method do
        nil -> Keyword.get(req.opts.http_1, :max_request_line_length, 10_000)
        _ -> Keyword.get(req.opts.http_1, :max_header_length, 10_000)
      end

    case :erlang.decode_packet(type, req.buffer, packet_size: packet_size) do
      {:more, _len} ->
        with {:ok, chunk} <- read_available(req.socket, _read_timeout = nil) do
          req = %{req | buffer: req.buffer <> chunk}
          do_read_headers(req, type, headers, method, request_target)
        end

      {:ok, {:http_request, method, request_target, version}, rest} ->
        with {:ok, version} <- get_version(version),
             {:ok, request_target} <- resolve_request_target(request_target) do
          bytes_read = byte_size(req.buffer) - byte_size(rest)
          metrics = Map.update(req.metrics, :req_line_bytes, bytes_read, &(&1 + bytes_read))
          req = %{req | buffer: rest, version: version, metrics: metrics}
          do_read_headers(req, :httph_bin, headers, method, request_target)
        end

      {:ok, {:http_header, _, header, _, value}, rest} ->
        bytes_read = byte_size(req.buffer) - byte_size(rest)
        metrics = Map.update(req.metrics, :req_header_bytes, bytes_read, &(&1 + bytes_read))
        req = %{req | buffer: rest, metrics: metrics}
        headers = [{header |> to_string() |> String.downcase(:ascii), value} | headers]

        if length(headers) <= Keyword.get(req.opts.http_1, :max_header_count, 50) do
          do_read_headers(req, :httph_bin, headers, to_string(method), request_target)
        else
          {:error, :too_many_headers}
        end

      {:ok, :http_eoh, rest} ->
        bytes_read = byte_size(req.buffer) - byte_size(rest)

        metrics =
          req.metrics
          |> Map.update(:req_header_bytes, bytes_read, &(&1 + bytes_read))
          |> Map.put(:req_header_end_time, Bandit.Telemetry.monotonic_time())

        req = %{req | state: :headers_read, buffer: rest, metrics: metrics}
        {:ok, headers, method, request_target, req}

      {:ok, {:http_error, reason}, _rest} ->
        {:error, "header read error: #{inspect(reason)}"}

      {:error, :invalid} ->
        case method do
          nil -> {:error, :request_uri_too_long}
          _ -> {:error, :header_too_long}
        end

      {:error, reason} ->
        {:error, reason}
    end
  end

  # `close` & `keep-alive` always means what they say, otherwise keepalive if we're on HTTP/1.1
  defp should_keepalive?(_, "close"), do: false
  defp should_keepalive?(_, "keep-alive"), do: true
  defp should_keepalive?(:"HTTP/1.1", _), do: true
  defp should_keepalive?(_, _), do: false

  defp get_version({1, 1}), do: {:ok, :"HTTP/1.1"}
  defp get_version({1, 0}), do: {:ok, :"HTTP/1.0"}
  defp get_version(other), do: {:error, "invalid HTTP version: #{inspect(other)}"}

  # Unwrap different request_targets returned by :erlang.decode_packet/3
  defp resolve_request_target({:abs_path, path}), do: {:ok, {nil, nil, nil, path}}

  defp resolve_request_target({:absoluteURI, scheme, host, :undefined, path}),
    do: {:ok, {to_string(scheme), host, nil, path}}

  defp resolve_request_target({:absoluteURI, scheme, host, port, path}),
    do: {:ok, {to_string(scheme), host, port, path}}

  defp resolve_request_target(:*), do: {:ok, {nil, nil, nil, :*}}

  defp resolve_request_target({:scheme, _scheme, _path}),
    do: {:error, "schemeURI is not supported"}

  defp resolve_request_target(_request_target),
    do: {:error, "Unsupported request target (RFC9112§3.2)"}

  ##############
  # Body Reading
  ##############

  @dialyzer {:no_improper_lists, read_req_body: 2}
  @impl Plug.Conn.Adapter
  @spec read_req_body(t(), keyword()) ::
          {:ok, data :: binary(), t()} | {:more, data :: binary(), t()} | {:error, term()}
  def read_req_body(%__MODULE__{state: :no_body} = req, _opts) do
    time = Bandit.Telemetry.monotonic_time()

    metrics =
      req.metrics
      |> Map.put(:req_body_bytes, 0)
      |> Map.put(:req_body_start_time, time)
      |> Map.put(:req_body_end_time, time)

    {:ok, <<>>, %{req | metrics: metrics}}
  end

  def read_req_body(
        %__MODULE__{state: :headers_read, buffer: buffer, body_remaining: 0} = req,
        _opts
      ) do
    time = Bandit.Telemetry.monotonic_time()

    metrics =
      req.metrics
      |> Map.update(:req_body_bytes, byte_size(buffer), &(&1 + byte_size(buffer)))
      |> Map.put_new(:req_body_start_time, time)
      |> Map.put(:req_body_end_time, time)

    {:ok, buffer, %{req | state: :body_read, buffer: <<>>, metrics: metrics}}
  end

  def read_req_body(
        %__MODULE__{state: :headers_read, body_remaining: body_remaining, buffer: buffer} = req,
        opts
      )
      when is_number(body_remaining) do
    max_desired_bytes = Keyword.get(opts, :length, 8_000_000)
    read_size = Keyword.get(opts, :read_length, 1_000_000)
    read_timeout = Keyword.get(opts, :read_timeout)

    if byte_size(buffer) >= max_desired_bytes do
      <<to_return::binary-size(max_desired_bytes), rest::binary>> = buffer

      metrics =
        req.metrics
        |> Map.update(:req_body_bytes, byte_size(to_return), &(&1 + byte_size(to_return)))
        |> Map.put_new_lazy(:req_body_start_time, &Bandit.Telemetry.monotonic_time/0)

      {:more, to_return, %{req | buffer: rest, metrics: metrics}}
    else
      metrics =
        Map.put_new_lazy(req.metrics, :req_body_start_time, &Bandit.Telemetry.monotonic_time/0)

      to_read = min(body_remaining, max_desired_bytes - byte_size(buffer))

      with {:ok, iolist} <- read(req.socket, to_read, [], read_size, read_timeout) do
        result = IO.iodata_to_binary([buffer | iolist])
        result_size = byte_size(result)
        body_remaining = body_remaining - result_size

        if body_remaining > 0 do
          metrics = Map.update(metrics, :req_body_bytes, result_size, &(&1 + result_size))

          {:more, result, %{req | buffer: <<>>, body_remaining: body_remaining, metrics: metrics}}
        else
          metrics =
            metrics
            |> Map.update(:req_body_bytes, byte_size(result), &(&1 + byte_size(result)))
            |> Map.put(:req_body_end_time, Bandit.Telemetry.monotonic_time())

          {:ok, result,
           %{req | state: :body_read, buffer: <<>>, body_remaining: 0, metrics: metrics}}
        end
      end
    end
  end

  def read_req_body(
        %__MODULE__{
          state: :headers_read,
          body_encoding: "chunked",
          socket: socket,
          buffer: buffer
        } = req,
        opts
      ) do
    start_time = Bandit.Telemetry.monotonic_time()
    read_size = Keyword.get(opts, :read_length, 1_000_000)
    read_timeout = Keyword.get(opts, :read_timeout)

    with {:ok, body, buffer} <- do_read_chunk(socket, buffer, <<>>, read_size, read_timeout) do
      body = IO.iodata_to_binary(body)

      metrics =
        req.metrics
        |> Map.put(:req_body_bytes, byte_size(body))
        |> Map.put(:req_body_start_time, start_time)
        |> Map.put(:req_body_end_time, Bandit.Telemetry.monotonic_time())

      {:ok, body, %{req | buffer: buffer, metrics: metrics}}
    end
  end

  def read_req_body(%__MODULE__{state: :headers_read, body_encoding: body_encoding}, _opts)
      when not is_nil(body_encoding) do
    {:error, :unsupported_transfer_encoding}
  end

  def read_req_body(%__MODULE__{}, _opts), do: raise(Bandit.BodyAlreadyReadError)

  @dialyzer {:no_improper_lists, do_read_chunk: 5}
  defp do_read_chunk(socket, buffer, body, read_size, read_timeout) do
    case :binary.split(buffer, "\r\n") do
      ["0", _] ->
        {:ok, IO.iodata_to_binary(body), buffer}

      [chunk_size, rest] ->
        chunk_size = String.to_integer(chunk_size, 16)

        case rest do
          <<next_chunk::binary-size(chunk_size), ?\r, ?\n, rest::binary>> ->
            do_read_chunk(socket, rest, [body, next_chunk], read_size, read_timeout)

          _ ->
            to_read = chunk_size - byte_size(rest)

            if to_read > 0 do
              with {:ok, iolist} <- read(socket, to_read, [], read_size, read_timeout) do
                buffer = IO.iodata_to_binary([buffer | iolist])
                do_read_chunk(socket, buffer, body, read_size, read_timeout)
              end
            else
              with {:ok, chunk} <- read_available(socket, read_timeout) do
                buffer = buffer <> chunk
                do_read_chunk(socket, buffer, body, read_size, read_timeout)
              end
            end
        end

      _ ->
        with {:ok, chunk} <- read_available(socket, read_timeout) do
          buffer = buffer <> chunk
          do_read_chunk(socket, buffer, body, read_size, read_timeout)
        end
    end
  end

  ##################
  # Internal Reading
  ##################

  @compile {:inline, read_available: 2}
  @spec read_available(ThousandIsland.Socket.t(), timeout()) ::
          {:ok, binary()} | {:error, :closed | :timeout | :inet.posix()}
  defp read_available(socket, read_timeout) do
    ThousandIsland.Socket.recv(socket, 0, read_timeout)
  end

  @dialyzer {:no_improper_lists, read: 5}
  @spec read(
          ThousandIsland.Socket.t(),
          non_neg_integer(),
          iolist(),
          non_neg_integer(),
          timeout()
        ) :: {:ok, iolist()} | {:error, :closed | :timeout | :inet.posix()}
  defp read(socket, to_read, already_read, read_size, read_timeout) do
    with {:ok, chunk} <- ThousandIsland.Socket.recv(socket, min(to_read, read_size), read_timeout) do
      remaining_bytes = to_read - byte_size(chunk)

      if remaining_bytes > 0 do
        read(socket, remaining_bytes, [already_read | chunk], read_size, read_timeout)
      else
        {:ok, [already_read | chunk]}
      end
    end
  end

  ##################
  # Response Sending
  ##################

  @impl Plug.Conn.Adapter
  def send_resp(%__MODULE__{state: :sent}, _, _, _), do: raise(Plug.Conn.AlreadySentError)
  def send_resp(%__MODULE__{state: :chunking_out}, _, _, _), do: raise(Plug.Conn.AlreadySentError)

  def send_resp(%__MODULE__{socket: socket, version: version} = req, status, headers, body) do
    start_time = Bandit.Telemetry.monotonic_time()
    response_content_encoding_header = Bandit.Headers.get_header(headers, "content-encoding")

    {body, headers, compression_metrics} =
      case {body, req.content_encoding, response_content_encoding_header} do
        {body, content_encoding, nil} when body != <<>> and not is_nil(content_encoding) ->
          metrics = %{
            resp_uncompressed_body_bytes: IO.iodata_length(body),
            resp_compression_method: content_encoding
          }

          deflate_options = Keyword.get(req.opts.http_1, :deflate_options, [])
          deflated_body = Bandit.Compression.compress(body, req.content_encoding, deflate_options)
          headers = [{"content-encoding", req.content_encoding} | headers]
          {deflated_body, headers, metrics}

        _ ->
          {body, headers, %{}}
      end

    body_bytes = IO.iodata_length(body)
    headers = Bandit.Headers.add_content_length(headers, body_bytes, status)

    {header_iodata, header_metrics} = response_header(version, status, headers)
    _ = ThousandIsland.Socket.send(socket, [header_iodata, body])

    metrics =
      req.metrics
      |> Map.merge(compression_metrics)
      |> Map.merge(header_metrics)
      |> Map.put(:resp_body_bytes, body_bytes)
      |> Map.put(:resp_start_time, start_time)
      |> Map.put(:resp_end_time, Bandit.Telemetry.monotonic_time())

    {:ok, nil, %{req | state: :sent, metrics: metrics}}
  end

  @impl Plug.Conn.Adapter
  def send_file(
        %__MODULE__{socket: socket, version: version} = req,
        status,
        headers,
        path,
        offset,
        length
      ) do
    start_time = Bandit.Telemetry.monotonic_time()
    %File.Stat{type: :regular, size: size} = File.stat!(path)

    length =
      cond do
        length == :all -> size - offset
        is_integer(length) -> length
      end

    if offset + length <= size do
      headers = [{"content-length", length |> to_string()} | headers]
      {header_iodata, header_metrics} = response_header(version, status, headers)
      _ = ThousandIsland.Socket.send(socket, header_iodata)
      _ = ThousandIsland.Socket.sendfile(socket, path, offset, length)

      metrics =
        req.metrics
        |> Map.merge(header_metrics)
        |> Map.put(:resp_body_bytes, length)
        |> Map.put(:resp_start_time, start_time)
        |> Map.put(:resp_end_time, Bandit.Telemetry.monotonic_time())

      {:ok, nil, %{req | state: :sent, metrics: metrics}}
    else
      {:error,
       "Cannot read #{length} bytes starting at #{offset} as #{path} is only #{size} octets in length"}
    end
  end

  @impl Plug.Conn.Adapter
  def send_chunked(%__MODULE__{socket: socket, version: version} = req, status, headers) do
    start_time = Bandit.Telemetry.monotonic_time()

    headers = [{"transfer-encoding", "chunked"} | headers]
    {header_iodata, header_metrics} = response_header(version, status, headers)
    _ = ThousandIsland.Socket.send(socket, header_iodata)

    metrics =
      req.metrics
      |> Map.merge(header_metrics)
      |> Map.put(:resp_start_time, start_time)
      |> Map.put(:resp_body_bytes, 0)

    {:ok, nil, %{req | state: :chunking_out, metrics: metrics}}
  end

  @impl Plug.Conn.Adapter
  def chunk(%__MODULE__{socket: socket}, chunk) do
    byte_size = chunk |> IO.iodata_length() |> Integer.to_string(16)
    _ = ThousandIsland.Socket.send(socket, [byte_size, "\r\n", chunk, "\r\n"])
    :ok
  end

  defp response_header(nil, status, headers), do: response_header("HTTP/1.0", status, headers)

  defp response_header(version, status, headers) do
    resp_line = [
      to_string(version),
      " ",
      to_string(status),
      " ",
      Plug.Conn.Status.reason_phrase(status),
      "\r\n"
    ]

    headers =
      if is_nil(Bandit.Headers.get_header(headers, "date")) do
        [Bandit.Clock.date_header() | headers]
      else
        headers
      end
      |> Enum.map(fn {k, v} -> [k, ": ", v, "\r\n"] end)
      |> then(&[&1 | ["\r\n"]])

    metrics = %{
      resp_line_bytes: IO.iodata_length(resp_line),
      resp_header_bytes: IO.iodata_length(headers)
    }

    {[resp_line, headers], metrics}
  end

  @impl Plug.Conn.Adapter
  def inform(_req, _status, _headers), do: {:error, :not_supported}

  @impl Plug.Conn.Adapter
  def upgrade(%Bandit.HTTP1.Adapter{websocket_enabled: true} = req, :websocket, opts),
    do: {:ok, %{req | upgrade: {:websocket, opts, req.opts.websocket}}}

  def upgrade(_req, _upgrade, _opts), do: {:error, :not_supported}

  @impl Plug.Conn.Adapter
  def push(_req, _path, _headers), do: {:error, :not_supported}

<<<<<<< HEAD
=======
  @spec get_peer_cert!(t()) :: nil | :public_key.der_encoded() | no_return()
  defp get_peer_cert!(%__MODULE__{socket: socket} = req) do
    if secure?(req) do
      case ThousandIsland.Socket.peercert(socket) do
        {:ok, cert} ->
          cert

        {:error, :no_peercert} ->
          nil

        {:error, reason} ->
          raise "Unable to obtain peer cert: #{inspect(reason)}"
      end
    else
      nil
    end
  end

>>>>>>> 5c4a62d3
  @impl Plug.Conn.Adapter
  @spec get_peer_data(t()) :: Plug.Conn.Adapter.peer_data()
  def get_peer_data(%__MODULE__{peer: peer}), do: peer

  def secure?(%__MODULE__{socket: socket}), do: ThousandIsland.Socket.secure?(socket)

  @impl Plug.Conn.Adapter
  def get_http_protocol(%__MODULE__{version: version}), do: version
end<|MERGE_RESOLUTION|>--- conflicted
+++ resolved
@@ -505,27 +505,6 @@
   @impl Plug.Conn.Adapter
   def push(_req, _path, _headers), do: {:error, :not_supported}
 
-<<<<<<< HEAD
-=======
-  @spec get_peer_cert!(t()) :: nil | :public_key.der_encoded() | no_return()
-  defp get_peer_cert!(%__MODULE__{socket: socket} = req) do
-    if secure?(req) do
-      case ThousandIsland.Socket.peercert(socket) do
-        {:ok, cert} ->
-          cert
-
-        {:error, :no_peercert} ->
-          nil
-
-        {:error, reason} ->
-          raise "Unable to obtain peer cert: #{inspect(reason)}"
-      end
-    else
-      nil
-    end
-  end
-
->>>>>>> 5c4a62d3
   @impl Plug.Conn.Adapter
   @spec get_peer_data(t()) :: Plug.Conn.Adapter.peer_data()
   def get_peer_data(%__MODULE__{peer: peer}), do: peer
