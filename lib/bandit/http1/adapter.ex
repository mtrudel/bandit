--- conflicted
+++ resolved
@@ -487,19 +487,15 @@
       |> Map.put(:resp_start_time, start_time)
       |> Map.put(:resp_body_bytes, 0)
 
-<<<<<<< HEAD
     if send_resp_body?(req, status) do
-      {:ok, nil, %{req | state: :chunking_out, metrics: metrics}}
+      {:ok, nil, %{req | write_state: :chunking_out, metrics: metrics}}
     else
-      {:ok, nil, %{req | state: :sent, metrics: metrics}}
-    end
-=======
-    {:ok, nil, %{req | write_state: :chunking_out, metrics: metrics}}
->>>>>>> 73a5597f
-  end
-
-  @impl Plug.Conn.Adapter
-  def chunk(%__MODULE__{state: :chunking_out, socket: socket}, chunk) do
+      {:ok, nil, %{req | write_state: :sent, metrics: metrics}}
+    end
+  end
+
+  @impl Plug.Conn.Adapter
+  def chunk(%__MODULE__{write_state: :chunking_out, socket: socket}, chunk) do
     byte_size = chunk |> IO.iodata_length() |> Integer.to_string(16)
     ThousandIsland.Socket.send(socket, [byte_size, "\r\n", chunk, "\r\n"])
   end
