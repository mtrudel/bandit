--- conflicted
+++ resolved
@@ -14,16 +14,8 @@
             keepalive: false,
             upgrade: nil
 
-<<<<<<< HEAD
-  alias ThousandIsland.Socket
-
-  # credo:disable-for-this-file Credo.Check.Refactor.CyclomaticComplexity
-  # credo:disable-for-this-file Credo.Check.Refactor.CondStatements
-  # credo:disable-for-this-file Credo.Check.Refactor.Nesting
   # credo:disable-for-this-file Credo.Check.Design.AliasUsage
 
-=======
->>>>>>> 62c23807
   ################
   # Header Reading
   ################
@@ -46,12 +38,7 @@
            %{
              req
              | state: :headers_read,
-<<<<<<< HEAD
                body_remaining: body_size - byte_size(buffer),
-               connection: connection,
-=======
-               body_remaining: String.to_integer(body_size) - byte_size(buffer),
->>>>>>> 62c23807
                keepalive: keepalive
            }}
 
